OPTIMIZE =  

GCC_LINUX = g++ -DLinux -DLINUX -Dlinux -Df2cFortran -w -DUSE_NON_CONST -g -pg 
<<<<<<< HEAD
LIBS_LINUX = -lm -ldl -lnsl -ltcl
=======
LIBS_LINUX =   -lm -ldl  -lnsl -ltcl8.4 -ltk8.4
>>>>>>> 8f46c885
INCLUDE_LINUX =

GCC=$(GCC_LINUX)
LIBS=$(LIBS_LINUX)
INCLUDE=$(INCLUDE_LINUX)

LIBOBJS= hclient.o hsockutil.o hutil.o hmesgs.o hclientc.o
AR= ar
ARCREATE= cr

all: hserver harmony.a parse swig_round_lib

<<<<<<< HEAD
hserver: hserver.o hutil.o hsockutil.o hmesgs.o httpsvr.o
	$(GCC) -o hserver hserver.o hutil.o hsockutil.o hmesgs.o httpsvr.o $(LIBS) $(INCLUDE)
	cp hserver ../bin

harmony.a: $(LIBOBJS)
	$(AR) $(ARCREATE) harmony.a $(LIBOBJS)
=======
hserver: hglobal_config.o hserver.o hutil.o hsockutil.o hmesgs.o 
	$(GCC) -o hserver hglobal_config.o hserver.o hutil.o hsockutil.o hmesgs.o $(LIBS) $(INCLUDE)
	cp hserver ../bin

hserver_no_tk:  hglobal_config.o hserver_no_tk.o hutil.o hsockutil.o hmesgs.o
	$(GCC) -o hserver_no_tk hglobal_config.o hserver_no_tk.o hutil.o hsockutil.o hmesgs.o $(LIBS) $(INCLUDE)
	cp hserver_no_tk ../bin

hserver_no_tk.o: hserver.c hserver.h hutil.h hdb.h hsockutil.h hmesgs.h
	$(GCC) -c hserver.c -o hserver_no_tk.o $(INCLUDE)
>>>>>>> 8f46c885

hglobal_config.o: hglobal_config.c hglobal_config.h
	$(GCC) -c hglobal_config.c $(INCLUDE)

hserver.o: hserver.c hserver.h hutil.h hdb.h hsockutil.h hmesgs.h
	$(GCC) -c hserver.c -o hserver.o $(INCLUDE)

hutil.o: hutil.c hutil.h
	$(GCC) -c hutil.c $(INCLUDE)

hsockutil.o: hsockutil.c hsockutil.h hutil.h hmesgs.h
	$(GCC) -c hsockutil.c $(INCLUDE)

hmesgs.o: hmesgs.c hmesgs.h hutil.h
	$(GCC) -c hmesgs.c $(INCLUDE) 

<<<<<<< HEAD
httpsvr.o: httpsvr.c httpsvr.h hserver.h hsockutil.h
	$(GCC) -c httpsvr.c $(INCLUDE)
=======
harmony.a: $(LIBOBJS)
	$(AR) $(ARCREATE) harmony.a $(LIBOBJS)
>>>>>>> 8f46c885

hclient.o: hclient.c hclient.h hmesgs.h hsockutil.h hutil.h
	$(GCC) -c hclient.c $(INCLUDE) 

hclientf.o: hclientf.c hclient.h hmesgs.h hutil.h hsockutil.h
	$(GCC) -c hclientf.c $(INCLUDE)

hclientc.o: hclientc.c hclient.h hmesgs.h hutil.h hsockutil.h
	$(GCC) -c hclientc.c $(INCLUDE)

y.tab.c: grammar.y
	yacc -v -d grammar.y

lex.yy.c: scan.l
	lex scan.l

y.tab.o: y.tab.c
	gcc -g -Wall -c $(OPTIMIZE) y.tab.c

stack.o : stack.c stack.h
	gcc -g -Wall -c $(OPTIMIZE) stack.c

parse: y.tab.o lex.yy.c stack.o libcreater.c
	gcc -g  y.tab.o lex.yy.c stack.o libcreater.c -DYYDEBUG $(OPTIMIZE) -o libcreater -w
	cp libcreater ../bin

clean:
	rm -f core a.out lex.yy.c y.tab.* *.o parser libcreater y.output ../bin/libcreater *~ hserver harmony.a ../bin/hserver ../bin/hconfig.tcl ../bin/hserver_no_tk hserver_no_tk

swig_round_lib:
	cd ../round_scp; gmake<|MERGE_RESOLUTION|>--- conflicted
+++ resolved
@@ -1,11 +1,7 @@
 OPTIMIZE =  
 
 GCC_LINUX = g++ -DLinux -DLINUX -Dlinux -Df2cFortran -w -DUSE_NON_CONST -g -pg 
-<<<<<<< HEAD
 LIBS_LINUX = -lm -ldl -lnsl -ltcl
-=======
-LIBS_LINUX =   -lm -ldl  -lnsl -ltcl8.4 -ltk8.4
->>>>>>> 8f46c885
 INCLUDE_LINUX =
 
 GCC=$(GCC_LINUX)
@@ -18,25 +14,12 @@
 
 all: hserver harmony.a parse swig_round_lib
 
-<<<<<<< HEAD
-hserver: hserver.o hutil.o hsockutil.o hmesgs.o httpsvr.o
-	$(GCC) -o hserver hserver.o hutil.o hsockutil.o hmesgs.o httpsvr.o $(LIBS) $(INCLUDE)
+hserver: hserver.o hutil.o hsockutil.o hmesgs.o hglobal_config.o httpsvr.o
+	$(GCC) -o hserver hserver.o hutil.o hsockutil.o hmesgs.o hglobal_config.o httpsvr.o $(LIBS) $(INCLUDE)
 	cp hserver ../bin
 
 harmony.a: $(LIBOBJS)
 	$(AR) $(ARCREATE) harmony.a $(LIBOBJS)
-=======
-hserver: hglobal_config.o hserver.o hutil.o hsockutil.o hmesgs.o 
-	$(GCC) -o hserver hglobal_config.o hserver.o hutil.o hsockutil.o hmesgs.o $(LIBS) $(INCLUDE)
-	cp hserver ../bin
-
-hserver_no_tk:  hglobal_config.o hserver_no_tk.o hutil.o hsockutil.o hmesgs.o
-	$(GCC) -o hserver_no_tk hglobal_config.o hserver_no_tk.o hutil.o hsockutil.o hmesgs.o $(LIBS) $(INCLUDE)
-	cp hserver_no_tk ../bin
-
-hserver_no_tk.o: hserver.c hserver.h hutil.h hdb.h hsockutil.h hmesgs.h
-	$(GCC) -c hserver.c -o hserver_no_tk.o $(INCLUDE)
->>>>>>> 8f46c885
 
 hglobal_config.o: hglobal_config.c hglobal_config.h
 	$(GCC) -c hglobal_config.c $(INCLUDE)
@@ -53,13 +36,8 @@
 hmesgs.o: hmesgs.c hmesgs.h hutil.h
 	$(GCC) -c hmesgs.c $(INCLUDE) 
 
-<<<<<<< HEAD
 httpsvr.o: httpsvr.c httpsvr.h hserver.h hsockutil.h
 	$(GCC) -c httpsvr.c $(INCLUDE)
-=======
-harmony.a: $(LIBOBJS)
-	$(AR) $(ARCREATE) harmony.a $(LIBOBJS)
->>>>>>> 8f46c885
 
 hclient.o: hclient.c hclient.h hmesgs.h hsockutil.h hutil.h
 	$(GCC) -c hclient.c $(INCLUDE) 
