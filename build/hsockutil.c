--- conflicted
+++ resolved
@@ -143,10 +143,12 @@
     }
 
     switch (get_message_type(buf)) {
-<<<<<<< HEAD
     case HMESG_APP_DESCR:
     case HMESG_NODE_DESCR:
     case HMESG_VAR_DESCR:
+    case HMESG_SO_PATH_PREFIX_RUN_DIR:
+    case HMESG_SO_PATH_PREFIX_DEF:
+    case HMESG_SO_PATH_PREFIX_CODE:
         m=new HDescrMessage();
         buflend = ((HDescrMessage *)m)->deserialize((char *)buf);
         break;
@@ -175,42 +177,6 @@
         break;
     default:
         h_exit("Wrong message type!\n");
-=======
-        case HMESG_APP_DESCR:
-        case HMESG_NODE_DESCR:
-        case HMESG_VAR_DESCR:
-	case HMESG_SO_PATH_PREFIX_RUN_DIR:
-	case HMESG_SO_PATH_PREFIX_DEF:
-        case HMESG_SO_PATH_PREFIX_CODE:
-            m=new HDescrMessage();
-            buflend = ((HDescrMessage *)m)->deserialize((char *)buf);
-            break;
-        case HMESG_DAEMON_REG:
-        case HMESG_CLIENT_REG:
-        case HMESG_CLIENT_UNREG:
-        case HMESG_CONFIRM:
-        case HMESG_FAIL:
-            m=new HRegistMessage();
-            buflend = ((HRegistMessage *)m)->deserialize((char *)buf);
-            break;
-        case HMESG_VAR_REQ:
-        case HMESG_VAR_SET:
-        case HMESG_PERF_UPDT:
-        case HMESG_PROBE_REQ:
-        case HMESG_TCLVAR_REQ:
-        case HMESG_TCLVAR_REQ_2:
-        case HMESG_PROBE_SET:
-        case HMESG_DATABASE:
-        case HMESG_WITH_CONF:
-        case HMESG_CODE_COMPLETION:
-        case HMESG_PERF_ALREADY_EVALUATED:
-	    //printf("The message type is: %d \n \n",get_message_type(buf) );
-            m=new HUpdateMessage();
-            buflend = ((HUpdateMessage *)m)->deserialize((char *)buf);
-            break;
-        default:
-            h_exit("Wrong message type!\n");
->>>>>>> 8f46c885
     }
 
     return m;
