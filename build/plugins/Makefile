--- conflicted
+++ resolved
@@ -3,43 +3,41 @@
 
 CC=gcc
 
-#XML_INCLUDE=-I/usr/include/libxml2
-#XML_LIBS = -lxml2
-
-PQDIR=/fs/mashie/zhouyf/postgresql/postgresql-9.1.2/src
-PQ_LIBS=-L$(PQDIR)/interfaces/libpq -lpq -Wl,-rpath=$(PQDIR)/interfaces/libpq
-TAUDB_LIB=
-
-CFLAGS=-std=c99 -pedantic -Wall -Werror -g -pg
-LDFLAGS=-luuid -ldl -lnsl -lm -lxml2
-
+CFLAGS=-std=c99 -pedantic -Wall -Werror -g
 
 override CFLAGS+=-fPIC
 override CPPFLAGS+=-I.. -D_ISOC99_SOURCE -D_XOPEN_SOURCE=500
 
-<<<<<<< HEAD
 SRCS=agg.c \
      codegen.c \
      codegen-helper.c \
      log.c \
-#	 constraint.c
+     TAUdb.c \
+     xmlWriter.c \
+#     constraint.c
 
 LIBEXEC_TARGETS=agg.so \
                 codegen.so \
                 codegen-helper \
-                log.so
-#				constraint.so
-=======
-SRCS=codegen.c \
-     codegen-helper.c \
-#	 tauDB.c
-#	 xmlWriter.c
-LIBEXEC_TARGETS=codegen.so \
-				codegen-helper \
-#				tauDB.so
-#				xmlWriter.so
->>>>>>> 69fea724
+                log.so \
+#                constraint.so
 TARGETS=$(LIBEXEC_TARGETS)
+
+LIBXML2=
+LIBXML2_INCDIR=$(LIBXML2)/include/libxml2
+LIBXML2_LIBDIR=$(LIBXML2)/lib
+
+ifneq (, $(wildcard $(LIBXML2_INCDIR)/libxml/xmlwriter.h))
+	LIBEXEC_TARGETS += xmlWriter.so
+endif
+
+LIBTAUDB=
+LIBTAUDB_INCDIR=$(LIBTAUDB)/include
+LIBTAUDB_LIBDIR=$(LIBTAUDB)/lib
+
+ifneq (, $(wildcard $(LIBTAUDB_LIBDIR)/libtaudb.a))
+	LIBEXEC_TARGETS += TAUdb.so
+endif
 
 .PHONY: all install clean distclean
 
@@ -55,14 +53,15 @@
 
 codegen-helper: override LDLIBS+=-L.. -lharmony
 codegen-helper: codegen-helper.o
-tauDB.so: override LDFLAGS+=${PQ_LIBS} -L.. -lharmony
-tauDB.so: override CFLAGS+=
-#xmlWriter.so: override LDFLAGS+=${XML_LIBS}
-#xmlWriter.so: override CFLAGS+=${XML_INCLUDE}
 
+TAUdb.so: override LDLIBS+=$(LIBTAUDB_LIBDIR)/libtaudb.a -L.. -lharmony
+TAUdb.so: override CFLAGS+=-I$(LIBTAUDB_INCDIR)
 
-%.so: %.o ../libharmony.a ${TAUDB_LIB}
-	$(CC) -shared $(LDFLAGS) $(CFLAGS) $^ -o $@
+xmlWriter.so: override LDLIBS+=-L${LIBXML2_LIBDIR} -lxml2
+xmlWriter.so: override CFLAGS+=-I${LIBXML2_INCDIR}
+
+%.so: %.o ../libharmony.a
+	$(CC) -shared $(LDFLAGS) $(CFLAGS) $^ $(LDLIBS) -o $@
 
 clean:
 	rm -f core a.out *.o $(TARGETS)
