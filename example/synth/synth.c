/*
 * Copyright 2003-2013 Jeffrey K. Hollingsworth
 *
 * This file is part of Active Harmony.
 *
 * Active Harmony is free software: you can redistribute it and/or modify
 * it under the terms of the GNU Lesser General Public License as published
 * by the Free Software Foundation, either version 3 of the License, or
 * (at your option) any later version.
 *
 * Active Harmony is distributed in the hope that it will be useful,
 * but WITHOUT ANY WARRANTY; without even the implied warranty of
 * MERCHANTABILITY or FITNESS FOR A PARTICULAR PURPOSE.  See the
 * GNU Lesser General Public License for more details.
 *
 * You should have received a copy of the GNU Lesser General Public License
 * along with Active Harmony.  If not, see <http://www.gnu.org/licenses/>.
 */

#include <stdio.h>
#include <stdlib.h>
#include <string.h>
#include <unistd.h>
#include <ctype.h>
#include <getopt.h>
#include <fcntl.h>
#include <time.h>
#include <math.h>

#include "testfunc.h"
#include "hclient.h"

#define MAX_ACCURACY 17
#define MAX_IN       16
#define MAX_OUT      16

/* Function Prototypes */
void   parse_opts(int argc, char *argv[]);
void   parse_params(int idx, int argc, char *argv[]);
void   parse_dim(char *dim);
void   parse_funcs(char *list);
int    parse_fopts(int idx, char **opts);
int    start_harmony(hdesc_t *hdesc);
void   eval_func(void);
double quantize_value(double perf);
double random_value(double min, double max);
void   fprint_darr(FILE *fp, const char *head,
                   double *arr, int len, const char *tail);
void   use_resources(void);

/* Option Variables (and their associated defaults). */
int accuracy = 6;
long seed;
int i_cnt, o_cnt;
unsigned int iterations;
int verbose;
int quantize_exp;
double quantize;
double perturb;
char tuna_mode;

/* Global Variables */
finfo_t *finfo[MAX_OUT];
double *fopts[MAX_OUT];
double bound_min, bound_max;
double point[MAX_IN];
double perf[MAX_OUT];
double best[MAX_OUT];
int single_eval;

void usage(const char *prog)
{
    fprintf(stdout,
"Usage: %s [OPTIONS] <N> <fname1>[,<fname2>,...] [x1..xN] [KEY=VAL ..]\n"
"\n"
"Test Active Harmony search strategies using multi-variate continuous\n"
"functions to simulate empirical test results.  Two parameters are\n"
"required: the name of at least one test function (fname1), and the\n"
"dimensionality of the search space (N).\n"
"\n"
"If N real values follow, they are considered to be a single point in\n"
"the search space to test.  The function is evaluated once, and the\n"
"program exits.  Otherwise, a tuning session is launched and the\n"
"function is tested repeatedly until the search session converges.\n"
"\n"
"Finally, any non-option parameter that contains an equals sign (=)\n"
"will be passed to the Active Harmony configuration system.\n"
"\n"
"OPTION SUMMARY\n"
"(Mandatory arguments to long options are also mandatory for short options.)\n"
"\n"
"  -a, --accuracy=(inf|INT) Allow INT decimal digits of accuracy to the\n"
"                            right of the decimal point for function input\n"
"                            variables.  If 'inf' is provided instead of an\n"
"                            integer, the full accuracy of an IEEE double\n"
"                            will be used. [Default: %d]\n"
"  -l, --list               List available test functions.  Full\n"
"                            descriptions will be printed when used with -v.\n"
"  -h, --help               Display this help message.\n"
"  -i, --iterations=INT     Perform at most INT search loop iterations.\n"
"  -o, --options=LIST        Pass a comma (,) separated list of real numbers\n"
"                            to the test function as optional parameters.\n"
"  -p, --perturb=REAL       Perturb the test function's output by a\n"
"                            uniformly random value in the range [0, REAL].\n"
"  -q, --quantize=INT       Quantize the underlying function by rounding\n"
"                            output values after INT decimal digits to the\n"
"                            right of the decimal point.\n"
"  -s, --seed=INT           Seed the random value generator with the\n"
"                            provided INT before perturbing output values.\n"
"                            Otherwise, the value will be taken from\n"
"                            time(NULL).\n"
"  -t, --tuna=TYPE          Run as a child of Tuna, where only a single\n"
"                            point is tested and the output is used to\n"
"                            consume a proportional amount of resources as\n"
"                            determined by TYPE:\n"
"                              w = Wall time.\n"
"                              u = User CPU time.\n"
"                              s = System CPU time.\n"
"                              o = Print value to stdout. (default)\n"
"  -v, --verbose            Verbose output.\n"
"\n", prog, accuracy);
}

int main(int argc, char *argv[])
{
    int i, j, retval, hresult, report;
    int width, maxwidth;
    double best_val = INFINITY;
    hdesc_t *hdesc;

    hdesc = harmony_init(&argc, &argv);
    if (!hdesc) {
        perror("Error allocating/initializing a Harmony descriptor");
        return -1;
    }

    parse_opts(argc, argv);

    if (perturb)
        fprintf(stdout, "Seed value: %ld\n", seed);
    srand((int) seed);
    srand48(seed);

    if (single_eval) {
        eval_func();
        if (!tuna_mode)
            tuna_mode = 'o';

        use_resources();
        return 0;
    }

    if (start_harmony(hdesc) != 0) {
        retval = -1;
        goto cleanup;
    }

    report = 8;
    for (i = 0; !harmony_converged(hdesc); i++) {
        double cmp = 0.0;

        if (iterations && i >= iterations)
            break;

        hresult = harmony_fetch(hdesc);
        if (hresult < 0) {
            fprintf(stderr, "Error fetching values from session: %s\n",
                    harmony_error_string(hdesc));
            retval = -1;
            goto cleanup;
        }
        else if (hresult == 0) {
            continue;
        }

        eval_func();
        for (j = 0; j < o_cnt; ++j)
            cmp += perf[j];
        if (best_val > cmp) {
            best_val = cmp;
            memcpy(best, perf, sizeof(best));
        }

        if (harmony_report(hdesc, perf) < 0) {
            fprintf(stderr, "Error reporting performance to session: %s\n",
                    harmony_error_string(hdesc));
            retval = -1;
            goto cleanup;
        }

        if (i == report) {
            fprintf(stdout, "%6d evals, best value: ", i);
            fprint_darr(stdout, "(", best, o_cnt, ")\n");
            report <<= 1;
        }
    }
<<<<<<< HEAD

    fprintf(stdout, "%6d evals, best value: ", i);
    fprint_darr(stdout, "(", best, o_cnt, ")");

    if (o_cnt == 1 && finfo[0]->optimal != -INFINITY)
        printf(" [Global optimal: %lf]\n", finfo[0]->optimal);
    else
        printf(" [Global optimal: <Unknown>]\n");
=======
>>>>>>> babbb3a1

    hresult = harmony_best(hdesc);
    if (hresult < 0) {
        fprintf(stderr, "Error setting best input values: %s\n",
                harmony_error_string(hdesc));
        goto cleanup;
    }
    else if (hresult == 1) {
        /* A new point was retrieved.  Evaluate it. */
        perf = eval_func();
        if (perf < best)
            best = perf;
        ++i;
    }

    printf("Final: %6d evaluation%s, best value: %lf",
           i, i == 1 ? "" : "s", best);
    if (finfo->optimal != -INFINITY)
        printf(" (Global optimal: %lf)\n", finfo->optimal);
    else
        printf(" (Global optimal: <Unknown>)\n");

    /* Initial pass through the point array to find maximum field width. */
    maxwidth = 0;
    for (i = 0; i < i_cnt; ++i) {
        width = snprintf(NULL, 0, "%lf", point[i]);
        if (maxwidth < width)
            maxwidth = width;
    }

    fprintf(stdout, "\nBest point found:\n");
    for (i = 0; i < i_cnt; ++i)
        fprintf(stdout, "x[%d] = %*lf\n", i, maxwidth, point[i]);

  cleanup:
    harmony_fini(hdesc);
    return retval;
}

void parse_opts(int argc, char *argv[])
{
    int c, list_funcs = 0;
    char *end;

    static struct option longopts[] = {
        {"accuracy",   required_argument, NULL, 'a'},
        {"help",       no_argument,       NULL, 'h'},
        {"list",       no_argument,       NULL, 'l'},
        {"iterations", required_argument, NULL, 'i'},
        {"perturb",    required_argument, NULL, 'p'},
        {"quantize",   required_argument, NULL, 'q'},
        {"seed",       required_argument, NULL, 's'},
        {"tuna",       required_argument, NULL, 't'},
        {"verbose",    no_argument,       NULL, 'v'},
        {NULL, 0, NULL, 0}
    };

    seed = time(NULL) + getpid();
    while (1) {
        c = getopt_long(argc, argv, "a:hli:o:p:q:s:t:v", longopts, NULL);
        if (c == -1)
            break;

        switch (c) {
        case 'a':
            if (strcmp(optarg, "inf") == 0) {
                accuracy = MAX_ACCURACY + 1;
            }
            else {
                accuracy = strtol(optarg, &end, 0);
                if (*end != '\0') {
                    fprintf(stderr, "Invalid accuracy value '%s'.\n", optarg);
                    exit(-1);
                }
            }
            break;

        case 'h':
            usage(argv[0]);
            exit(-1);

        case 'l':
            list_funcs = 1;
            break;

        case 'i':
            iterations = strtoul(optarg, &end, 0);
            if (*end != '\0') {
                fprintf(stderr, "Invalid iteration value '%s'.\n", optarg);
                exit(-1);
            }
            break;

        case 'p':
            perturb = strtod(optarg, &end);
            if (*end != '\0' || perturb < 0) {
                fprintf(stderr, "Invalid perturbation value '%s'.\n", optarg);
                exit(-1);
            }
            break;

        case 'q':
            quantize_exp = strtol(optarg, &end, 0);
            if (*end != '\0') {
                fprintf(stderr, "Invalid quantization value '%s'.\n", optarg);
                exit(-1);
            }
            quantize = pow(10.0, quantize_exp);
            break;

        case 's':
            seed = strtol(optarg, &end, 0);
            if (*end != '\0') {
                fprintf(stderr, "Invalid seed value '%s'.\n", optarg);
                exit(-1);
            }
            break;

        case 't':
            if (optarg[1] == '\0')
                tuna_mode = optarg[0];

            if (tuna_mode != 'w' && tuna_mode != 'u' &&
                tuna_mode != 's' && tuna_mode != 'o')
            {
                fprintf(stderr, "Invalid Tuna mode '%s'.\n", optarg);
                exit(-1);
            }
            break;

        case 'v':
            verbose = 1;
            break;

        default:
            exit(-1);
        }
    }

    if (list_funcs) {
        flist_print(stdout, verbose);
        exit(0);
    }

    parse_params(optind, argc, argv);
}

void parse_params(int idx, int argc, char *argv[])
{
    int i;
    char *end;

    parse_dim(argv[idx++]);
    parse_funcs(argv[idx++]);

    i = argc - idx;
    if (tuna_mode || i > 0) {
        if (i != i_cnt) {
            fprintf(stderr, "Expected %d values for test point. Got %d.\n",
                    i_cnt, i);
            exit(-1);
        }

        for (i = 0; i < i_cnt; ++i) {
            point[i] = strtod(argv[idx], &end);
            if (!end) {
                fprintf(stderr, "Invalid test point value '%s'.\n", argv[idx]);
                exit(-1);
            }
            ++idx;
        }

        single_eval = 1;
    }
}

void parse_dim(char *dim)
{
    char *end;

    if (!dim || *dim == '\0') {
        fprintf(stderr, "Search space dimensionality not specified.\n"
                "  Use `--help` for usage information.\n");
        exit(-1);
    }

    i_cnt = strtol(dim, &end, 0);
    if (*end != '\0') {
        fprintf(stderr, "Invalid search space dimensionality '%s'.\n", dim);
        exit(-1);
    }

    if (i_cnt < 2 || i_cnt > MAX_IN) {
        fprintf(stderr, "Search space dimensionality must be >= 2.\n");
        exit(-1);
    }

    if (i_cnt > MAX_IN) {
        fprintf(stderr, "Maximum search space dimensionality"
                " (%d) exceeded.\n", MAX_IN);
        exit(-1);
    }
}

void parse_funcs(char *list)
{
    char *end;

    bound_min =  INFINITY;
    bound_max = -INFINITY;
    while (list && *list) {
        char stash = '\0';
        while (isspace(*list))
            ++list;

        end = strpbrk(list, " ,:;(");
        if (end) {
            stash = *end;
            *(end++) = '\0';
        }

        if (o_cnt >= MAX_OUT) {
            fprintf(stderr, "Maximum number of output functions"
                    " (%d) exceeded.\n", MAX_OUT);
            exit(-1);
        }

        finfo[o_cnt] = flist_find(list);
        if (!finfo[o_cnt]) {
            fprintf(stderr, "'%s' is not a valid test function name.\n"
                    "  Use `--list` to show available functions.\n", list);
            exit(-1);
        }

        if (finfo[o_cnt]->n_max && i_cnt > finfo[o_cnt]->n_max) {
            fprintf(stderr, "Test function '%s' may have at most %d input"
                    " dimensions.\n", finfo[o_cnt]->name, finfo[o_cnt]->n_max);
            exit(-1);
        }

        if (bound_min > finfo[o_cnt]->b_min)
            bound_min = finfo[o_cnt]->b_min;
        if (bound_max < finfo[o_cnt]->b_max)
            bound_max = finfo[o_cnt]->b_max;

        if (stash == '(') {
            if (parse_fopts(o_cnt, &end) != 0) {
                fprintf(stderr, "Error parsing %s function options.\n", list);
                exit(-1);
            }
        }

        ++o_cnt;
        list = end;
    }

    if (o_cnt == 0) {
        fprintf(stderr, "No test functions specified.\n"
                "  Use --list to show available functions.\n");
        exit(-1);
    }
}

int parse_fopts(int idx, char **opts)
{
    int i, cnt;
    char *list = *opts;

    cnt = 1;
    for (i = 0; list[i]; ++i) {
        if (list[i] == ',')
            ++cnt;
        if (list[i] == ')')
            break;
    }
    if (list[i] != ')') {
        fprintf(stderr, "Missing end parenthesis.\n");
        return -1;
    }

    fopts[idx] = (double *) malloc(cnt * sizeof(double));
    if (!fopts[idx]) {
        fprintf(stderr, "Error allocating memory for options array.\n");
        return -1;
    }

    for (i = 0; i < cnt; ++i) {
        int len = 0;
        if (sscanf(list, " %lf %n", &fopts[idx][i], &len) > 0) {
            if (list[len] == ',') {
                list += len + 1;
                continue;
            }
            if (list[len] == ')') {
                list += len + 1;
                break;
            }
        }
        len = strcspn(list, ",)");
        fprintf(stderr, "Invalid option value '%*s'.\n", len, list);
        return -1;
    }

    while (isspace(*list)) ++list;
    if    (*list == ',')   ++list;

    *opts = list;
    return 0;
}

int start_harmony(hdesc_t *hdesc)
{
    char session_name[64], intbuf[16];
    double step;
    int i;

    /* Build the session name. */
    snprintf(session_name, sizeof(session_name),
             "test_in%d_out%d.pid%d", i_cnt, o_cnt, getpid());

    if (harmony_session_name(hdesc, session_name) != 0) {
        fprintf(stderr, "Could not set session name: %s\n",
                harmony_error_string(hdesc));
        return -1;
    }

    if (accuracy <= MAX_ACCURACY)
        step = pow(10.0, -accuracy);
    else
        step = 0;

    for (i = 0; i < i_cnt; ++i) {
        snprintf(intbuf, sizeof(intbuf), "x%d", i + 1);
        if (harmony_real(hdesc, intbuf, bound_min, bound_max, step) != 0) {
            fprintf(stderr, "Error defining '%s' tuning variable: %s\n",
                    intbuf, harmony_error_string(hdesc));
            return -1;
        }

        if (harmony_bind_real(hdesc, intbuf, &point[i]) != 0) {
            fprintf(stderr, "Failed to register variable %s: %s\n",
                    intbuf, harmony_error_string(hdesc));
            return -1;
        }
    }

    snprintf(intbuf, sizeof(intbuf), "%d", o_cnt);
    harmony_setcfg(hdesc, "PERF_COUNT", intbuf);

    snprintf(intbuf, sizeof(intbuf), "%ld", seed);
    harmony_setcfg(hdesc, "RANDOM_SEED", intbuf);

    if (harmony_launch(hdesc, NULL, 0) != 0) {
        fprintf(stderr, "Error launching tuning session: %s\n",
                harmony_error_string(hdesc));
        return -1;
    }

    if (harmony_join(hdesc, NULL, 0, session_name) != 0) {
        fprintf(stderr, "Error joining tuning session: %s\n",
                harmony_error_string(hdesc));
        return -1;
    }
    return 0;
}

void eval_func(void)
{
    int i;

    if (verbose) {
        fprintf(stdout, "(%lf", point[0]);
        for (i = 1; i < i_cnt; ++i)
            fprintf(stdout, ",%lf", point[i]);
        fprintf(stdout, ") = ");
    }

    for (i = 0; i < o_cnt; ++i)
        perf[i] = finfo[i]->f(i_cnt, point, fopts[i]);

    if (verbose) {
        fprintf(stdout, "[%lf", perf[0]);
        for (i = 1; i < o_cnt; ++i)
            fprintf(stdout, ",%lf", perf[i]);
        fprintf(stdout, "]");
    }

    if (quantize) {
        for (i = 0; i < o_cnt; ++i)
            perf[i] = quantize_value(perf[i]);

        if (verbose) {
            fprintf(stdout, " => quantized(%.*lf", quantize_exp, perf[0]);
            for (i = 1; i < o_cnt; ++i)
                fprintf(stdout, ",%.*lf", quantize_exp, perf[i]);
            fprintf(stdout, ")");
        }
    }

    if (perturb) {
        for (i = 0; i < o_cnt; ++i)
            perf[i] += random_value(0.0, perturb);

        if (verbose) {
            fprintf(stdout, " => perturbed(%lf", perf[0]);
            for (i = 1; i < o_cnt; ++i)
                fprintf(stdout, ",%lf", perf[i]);
            fprintf(stdout, ")");
        }
    }

    if (verbose && !single_eval)
        fprintf(stdout, "\n");
}

double quantize_value(double perf)
{
    return round(perf * quantize) / quantize;
}

double random_value(double min, double max)
{
    return min + ((double)rand()/(double)RAND_MAX) * (max - min);
}

void fprint_darr(FILE *fp, const char *head,
                 double *arr, int len, const char *tail)
{
    int i;

    if (head)
        fprintf(fp, "%s", head);

    if (len > 0) {
        fprintf(fp, "%lf", arr[0]);
        for (i = 0; i < len; ++i)
            fprintf(fp, ",%lf", arr[i]);
    }

    if (tail)
        fprintf(fp, "%s", tail);
}

void use_resources(void)
{
    unsigned int i, stall;
    double sum = 0.0;

    for (i = 0; i < o_cnt; ++i)
        sum += perf[i];

    stall = sum * 1000;

    switch (tuna_mode) {
    case 'w': /* Wall time */
        if (verbose) {
            fprintf(stdout, " ==> usleep(%d)\n", stall);
            fflush(stdout);
        }
        usleep(stall);
        break;

    case 'u': /* User time */
        if (verbose) {
            fprintf(stdout, " ==> perform %d flops\n", stall * 2);
            fflush(stdout);
        }
        for (i = 0; i < stall; ++i)
            sum = sum * (17.0/sum);
        break;

    case 's': /* System time */
        if (verbose) {
            fprintf(stdout, " ==> perform %d syscalls\n", stall * 2);
            fflush(stdout);
        }
        for (i = 0; i < stall; ++i)
            close(open("/dev/null", O_RDONLY));
        break;

    case 'o': /* Output method */
        fprint_darr(stdout, "(", perf, o_cnt, ")\n");
        break;
    }
}<|MERGE_RESOLUTION|>--- conflicted
+++ resolved
@@ -194,17 +194,6 @@
             report <<= 1;
         }
     }
-<<<<<<< HEAD
-
-    fprintf(stdout, "%6d evals, best value: ", i);
-    fprint_darr(stdout, "(", best, o_cnt, ")");
-
-    if (o_cnt == 1 && finfo[0]->optimal != -INFINITY)
-        printf(" [Global optimal: %lf]\n", finfo[0]->optimal);
-    else
-        printf(" [Global optimal: <Unknown>]\n");
-=======
->>>>>>> babbb3a1
 
     hresult = harmony_best(hdesc);
     if (hresult < 0) {
@@ -213,19 +202,26 @@
         goto cleanup;
     }
     else if (hresult == 1) {
+        double cmp = 0.0;
+
         /* A new point was retrieved.  Evaluate it. */
-        perf = eval_func();
-        if (perf < best)
-            best = perf;
+        eval_func();
+        for (j = 0; j < o_cnt; ++j)
+            cmp += perf[j];
+        if (best_val > cmp) {
+            best_val = cmp;
+            memcpy(best, perf, sizeof(best));
+        }
         ++i;
     }
 
-    printf("Final: %6d evaluation%s, best value: %lf",
-           i, i == 1 ? "" : "s", best);
-    if (finfo->optimal != -INFINITY)
-        printf(" (Global optimal: %lf)\n", finfo->optimal);
+    fprintf(stdout, "%6d eval%s, best value: ", i, i == 1 ? "" : "s");
+    fprint_darr(stdout, "(", best, o_cnt, ")");
+
+    if (o_cnt == 1 && finfo[0]->optimal != -INFINITY)
+        printf(" [Global optimal: %lf]\n", finfo[0]->optimal);
     else
-        printf(" (Global optimal: <Unknown>)\n");
+        printf(" [Global optimal: <Unknown>]\n");
 
     /* Initial pass through the point array to find maximum field width. */
     maxwidth = 0;
@@ -639,9 +635,10 @@
         fprintf(fp, "%s", head);
 
     if (len > 0) {
-        fprintf(fp, "%lf", arr[0]);
-        for (i = 0; i < len; ++i)
-            fprintf(fp, ",%lf", arr[i]);
+        for (i = 0; i < len; ++i) {
+            if (i > 0) fprintf(fp, ",");
+            fprintf(fp, "%lf", arr[i]);
+        }
     }
 
     if (tail)
