# generate a new CHiLL script using the transformation parameters
<<<<<<< HEAD
=======
#
# Copyright 2003-2011 Jeffrey K. Hollingsworth
#
# This file is part of Active Harmony.
#
# Active Harmony is free software: you can redistribute it and/or modify
# it under the terms of the GNU Lesser General Public License as published
# by the Free Software Foundation, either version 3 of the License, or
# (at your option) any later version.
#
# Active Harmony is distributed in the hope that it will be useful,
# but WITHOUT ANY WARRANTY; without even the implied warranty of
# MERCHANTABILITY or FITNESS FOR A PARTICULAR PURPOSE.  See the
# GNU Lesser General Public License for more details.
#
# You should have received a copy of the GNU Lesser General Public License
# along with Active Harmony.  If not, see <http://www.gnu.org/licenses/>.
#

>>>>>>> 88bed2cf
# this script gets the code transformation parameters as an argument.
# This generic (MM) example has five parameters: TI, TJ, TK, UI and UJ.

TI=$1
TJ=$2
TK=$3
UI=$4
UJ=$5

# name of the out_file
__out_file_prefix=${file_prefix}_${TI}_${TJ}_${TK}_${UI}_${UJ}

# message
echo "Currently generating code for configuration: TI: $TI, TJ: $TJ, TK: $TK, UI: $UI, UJ: $UJ"

# define and export the __out_file env variable. This is read by the top-level
#  chill_script_generic.(remote)+.sh

echo "
    source: ${file_prefix}.sp2
    procedure: 0
    loop: 0

    TI=$TI
    TJ=$TJ
    TK=$TK
    UI=$UI
    UJ=$UJ


    permute([3,1,2])

    tile(0,2,TJ)
    tile(0,2,TI)
    tile(0,5,TK)
    
    # unroll I and J
    unroll(0,4,UI)
    unroll(0,5,UJ)
   
    " > temp.script; 
<|MERGE_RESOLUTION|>--- conflicted
+++ resolved
@@ -1,6 +1,4 @@
-# generate a new CHiLL script using the transformation parameters
-<<<<<<< HEAD
-=======
+#!/bin/sh
 #
 # Copyright 2003-2011 Jeffrey K. Hollingsworth
 #
@@ -20,8 +18,10 @@
 # along with Active Harmony.  If not, see <http://www.gnu.org/licenses/>.
 #
 
->>>>>>> 88bed2cf
+# generate a new CHiLL script using the transformation parameters
+
 # this script gets the code transformation parameters as an argument.
+
 # This generic (MM) example has five parameters: TI, TJ, TK, UI and UJ.
 
 TI=$1
