--- conflicted
+++ resolved
@@ -67,16 +67,6 @@
         return -1;
     }
 
-<<<<<<< HEAD
-    best = HPOINT_INITIALIZER;
-    best_perf = INFINITY;
-
-    curr = vertex_alloc();
-=======
-    if (strategy_cfg() != 0)
-        return -1;
-
->>>>>>> 4bfc4284
     if (!curr) {
         /* One time memory allocation and/or initialization. */
         curr = vertex_alloc();
@@ -102,7 +92,6 @@
 
 /*
  * Generate a new candidate configuration.
- * FETCH
  */
 int strategy_generate(hflow_t *flow, hpoint_t *point)
 {
@@ -147,7 +136,6 @@
 
 /*
  * Analyze the observed performance for this configuration point.
-  REPORT
  */
 int strategy_analyze(htrial_t *trial)
 {
