--- conflicted
+++ resolved
@@ -36,19 +36,6 @@
 #include <assert.h>
 
 /*
-<<<<<<< HEAD
- * Local configuration strings.
- */
-#define CFGKEY_NEMO_LOOSE       "NEMO_LOOSE"
-#define CFGKEY_NEMO_MULT        "NEMO_MULT"
-#define CFGKEY_NEMO_ANCHOR      "NEMO_ANCHOR"
-#define CFGKEY_NEMO_SAMESIMPLEX "NEMO_SAMESIMPLEX"
-#define CFGKEY_NEMO_LEEWAY      "NEMO_LEEWAY"
-#define CFGKEY_NEMO_DIST_TOL    "NEMO_DIST_TOL"
-#define CFGKEY_NEMO_UP_MUL      "NEMO_UP_MUL"
-#define CFGKEY_NEMO_DN_MUL      "NEMO_DN_MUL"
-#define CFGKEY_NEMO_TOL_CNT     "NEMO_TOL_CNT"
-=======
  * Configuration variables used in this plugin.
  * These will automatically be registered by session-core upon load.
  */
@@ -86,6 +73,13 @@
     { CFGKEY_SIZE_TOL, NULL,
       "Convergence test succeeds if simplex size falls below this value. "
       "Default is 5% of the initial simplex radius." },
+    { CFGKEY_DIST_TOL, NULL,
+      "Convergence test succeeds if the simplex moves (via reflection) "
+      "a distance less than or equal to this value for TOL_CNT "
+      "consecutive steps." },
+    { CFGKEY_TOL_CNT, NULL,
+      "The number of consecutive reflection steps which travel at or "
+      "below DIST_TOL before the search is considered converged." },
     { CFGKEY_NEMO_LOOSE, "False",
       "" },
     { CFGKEY_NEMO_MULT, "1.0",
@@ -98,7 +92,6 @@
       "" },
     { NULL }
 };
->>>>>>> f7a6d159
 
 hpoint_t best;
 hperf_t* best_perf;
@@ -297,10 +290,6 @@
         return -1;
     }
 
-    /* Default stopping criteria: 0.5% of dist(vertex_min, vertex_max). */
-    if (size_tol == 0)
-        size_tol = vertex_dist(vertex_min(), vertex_max()) * 0.001;
-
     init = simplex_alloc(simplex_size);
     if (!init) {
         session_error("Could not allocate memory for initial simplex.");
@@ -338,46 +327,6 @@
 int strategy_cfg(hsignature_t* sig)
 {
     int i;
-<<<<<<< HEAD
-    const char *cfgval;
-    char *endp;
-
-    cfgval = session_getcfg(CFGKEY_NEMO_LOOSE);
-    if (cfgval) {
-        loose = (*cfgval == '1' || *cfgval == 'y' || *cfgval == 'Y');
-    }
-    else {
-        loose = 0;
-    }
-
-    cfgval = session_getcfg(CFGKEY_NEMO_MULT);
-    if (cfgval) {
-        mult = strtod(cfgval, &endp);
-        if (*endp != '\0') {
-            session_error("Invalid value for NEMO_MULT configuration key.");
-            return -1;
-        }
-    }
-    else {
-        mult = 1.0;
-    }
-
-    cfgval = session_getcfg(CFGKEY_NEMO_ANCHOR);
-    if (cfgval) {
-        anchor = (*cfgval == '1' || *cfgval == 'y' || *cfgval == 'Y');
-    }
-    else {
-        anchor = 1;
-    }
-
-    cfgval = session_getcfg(CFGKEY_NEMO_SAMESIMPLEX);
-    if (cfgval) {
-        samesimplex = (*cfgval == '1' || *cfgval == 'y' || *cfgval == 'Y');
-    }
-    else {
-        samesimplex = 1;
-    }
-=======
     const char* cfgval;
 
     loose = hcfg_bool(session_cfg, CFGKEY_NEMO_LOOSE);
@@ -390,7 +339,6 @@
 
     anchor = hcfg_bool(session_cfg, CFGKEY_NEMO_ANCHOR);
     samesimplex = hcfg_bool(session_cfg, CFGKEY_NEMO_SAMESIMPLEX);
->>>>>>> f7a6d159
 
     /* Make sure the simplex size is N+1 or greater. */
     simplex_size = hcfg_int(session_cfg, CFGKEY_SIMPLEX_SIZE);
@@ -474,9 +422,8 @@
 
     size_tol = hcfg_real(session_cfg, CFGKEY_SIZE_TOL);
     if (isnan(size_tol)) {
-        session_error("Invalid value for " CFGKEY_SIZE_TOL
-                      " configuration key.");
-        return -1;
+        /* Default stopping criteria: 0.5% of dist(vertex_min, vertex_max). */
+        size_tol = vertex_dist(vertex_min(), vertex_max()) * 0.005;
     }
 
     perf_n = hcfg_int(session_cfg, CFGKEY_PERF_COUNT);
@@ -491,19 +438,6 @@
         session_error("Could not allocate memory for leeway vector.");
         return -1;
     }
-<<<<<<< HEAD
-    cfgval = session_getcfg(CFGKEY_NEMO_LEEWAY);
-    if (cfgval) {
-        endp = (char *)cfgval;
-        for (i = 0; *endp && i < perf_n - 1; ++i) {
-            leeway[i] = strtod(cfgval, &endp);
-            if (*endp && !isspace(*endp) && *endp != ',') {
-                session_error("Invalid value for NEMO_LEEWAY"
-                              " configuration key.");
-                return -1;
-            }
-=======
->>>>>>> f7a6d159
 
     if (hcfg_get(session_cfg, CFGKEY_NEMO_LEEWAY)) {
         if (hcfg_arr_len(session_cfg, CFGKEY_NEMO_LEEWAY) != perf_n - 1) {
@@ -542,21 +476,8 @@
         return -1;
     }
 
-    cfgval = session_getcfg(CFGKEY_NEMO_DIST_TOL);
-    if (cfgval)
-        dist_tol = atof(cfgval);
-
-    cfgval = session_getcfg(CFGKEY_NEMO_UP_MUL);
-    if (cfgval)
-        up_mul = atof(cfgval);
-
-    cfgval = session_getcfg(CFGKEY_NEMO_DN_MUL);
-    if (cfgval)
-        dn_mul = atof(cfgval);
-
-    cfgval = session_getcfg(CFGKEY_NEMO_TOL_CNT);
-    if (cfgval)
-        tol_cnt = atoi(cfgval);
+    dist_tol = hcfg_real(session_cfg, CFGKEY_DIST_TOL);
+    tol_cnt = hcfg_int(session_cfg, CFGKEY_TOL_CNT);
     return 0;
 }
 
