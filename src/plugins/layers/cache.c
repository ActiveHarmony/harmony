/*
 * Copyright 2003-2013 Jeffrey K. Hollingsworth
 *
 * This file is part of Active Harmony.
 *
 * Active Harmony is free software: you can redistribute it and/or modify
 * it under the terms of the GNU Lesser General Public License as published
 * by the Free Software Foundation, either version 3 of the License, or
 * (at your option) any later version.
 *
 * Active Harmony is distributed in the hope that it will be useful,
 * but WITHOUT ANY WARRANTY; without even the implied warranty of
 * MERCHANTABILITY or FITNESS FOR A PARTICULAR PURPOSE.  See the
 * GNU Lesser General Public License for more details.
 *
 * You should have received a copy of the GNU Lesser General Public License
 * along with Active Harmony.  If not, see <http://www.gnu.org/licenses/>.
 */

/**
 * \page cache Point Caching/Replay layer (cache.so)
 *
 * This processing layer records point/performance pairs in a local
 * cache as they are reported by clients.  If the strategy later
 * generates any points that exist in the cache, this layer will
 * return the associated recorded performance immediately.  Note that
 * any outer layers (include the Harmony server and client) will not
 * be notified upon cache hit.
 *
 * The cache may optionally be initialized by a log file generated
 * from the [Point Logger](\ref logger).
 */

#include "session-core.h"
#include "hsignature.h"
#include "hpoint.h"
#include "hperf.h"
#include "hutil.h"
#include "hcfg.h"

#include <stdlib.h>
#include <stdio.h>
#include <string.h>

<<<<<<< HEAD
#include <unistd.h>

=======
/*
 * Name used to identify this plugin layer.
 * All Harmony plugin layers must define this variable.
 */
>>>>>>> 21f5f932
const char harmony_layer_name[] = "cache";

/*
 * Configuration variables used in this plugin.
 * These will automatically be registered by session-core upon load.
 */
hcfg_info_t plugin_keyinfo[] = {
    { CFGKEY_CACHE_FILE, NULL, "Log file generated by the Point Logger." },
    { NULL }
};

typedef struct {
    hpoint_t point;
    hperf_t* perf;
} cache_t;

typedef struct {
    hpoint_t point;
    unsigned int count;     // times visited = nth matching point to get
    unsigned int total_num; // how many times this point appears in data
} visited_t;

int find_max_strlen(void);
<<<<<<< HEAD
int load_logger_file(const char *logger);
int safe_scanstr(FILE *fd, int bounds_idx, const char **match);
int pt_equiv(const hpoint_t *a, const hpoint_t *b);
visited_t *find_visited(const hpoint_t *a);

static hrange_t *range;
static cache_t *cache;
static visited_t *visited;
=======
int load_logger_file(const char* logger);
int safe_scanstr(FILE* fd, int bounds_idx, const char** match);
int pt_equiv(const hpoint_t* a, const hpoint_t* b);

static hrange_t* range;
static cache_t* cache;
>>>>>>> 21f5f932
static int cache_len, cache_cap;
static int visited_len, visited_cap;
static int skip;
static int i_cnt;
static int o_cnt;
static char* buf;
static int buflen;

/* Initialize global variables.  Also loads data into cache from a log
 * file if configuration variable CACHE_FILE is defined.
 */
int cache_init(hsignature_t* sig)
{
<<<<<<< HEAD
    const char *filename;
    
    
=======
    const char* filename;

>>>>>>> 21f5f932
    i_cnt = sig->range_len;
    o_cnt = hcfg_int(session_cfg, CFGKEY_PERF_COUNT);
    if (o_cnt < 1) {
        session_error("Invalid value for " CFGKEY_PERF_COUNT
                      " configuration key.");
        return -1;
    }
    range = sig->range;

    cache = NULL;
    cache_len = cache_cap = 0;

<<<<<<< HEAD
    visited = NULL;
    visited_len = visited_cap = 0;

    filename = session_getcfg("CACHE_FILE");
=======
    filename = hcfg_get(session_cfg, CFGKEY_CACHE_FILE);
>>>>>>> 21f5f932
    if (filename) {
        buflen = find_max_strlen() + 1;
        buf = malloc(sizeof(char) * buflen);
        if (!buf) {
            session_error("Could not allocate memory for string buffer");
            return -1;
        }

        if (load_logger_file(filename) != 0)
            return -1;

        free(buf);
    }

    return 0;
}

/* Generate function: look up point in array.
 * Sets status to HFLOW_RETURN with trial's performance set to retrieved value
 * if the point is found.
 * Otherwise, sets status to HFLOW_ACCEPT (pass point on in plugin workflow)
 */
int cache_generate(hflow_t* flow, htrial_t* trial)
{
    int i, pt_num;
    visited_t *visited_pt;
    
    // so the client gets a chance to do something when the search is converged 
    // not really part of cache, but gemm example client will never terminate
    // or do anything if this isn't present (it never knows when strat is converged)
    if(strncmp(session_getcfg(CFGKEY_STRATEGY_CONVERGED), "1", 1) == 0) {
      return HFLOW_ACCEPT;
    } 

    visited_pt = find_visited(&trial->point);

    if(visited_pt != NULL) {
        // wrapping around (i.e. if point occurs twice, and we're coming back for the third time
        // we should give back the first point
        if(visited_pt->total_num > 0 && visited_pt->count > visited_pt->total_num)
            visited_pt->count = visited_pt->count % visited_pt->total_num + 1;
    } 
    
    cache_lookup:
    pt_num = 0;

    /* For now, we rely on a linear cache lookup. */
    for (i = 0; i < cache_len; ++i) {
        if (pt_equiv(&trial->point, &cache[i].point)) {
            hperf_copy(trial->perf, cache[i].perf);
            skip = 1;
            flow->status = HFLOW_RETURN;
            pt_num++;

            if(visited_pt != NULL) {
              if(pt_num == visited_pt->count || visited_pt->count == 0) {
                return 0;      // pt found, is % nth point listed (where n = times visited)
              }                
            } else {
                return 0;   // pt found, never visited
            }
        }
    }

    if(visited_pt != NULL) {             // reached end of data = we know how many times this point appears
        visited_pt->total_num = pt_num;
        visited_pt->count = visited_pt->count % visited_pt->total_num;
        goto cache_lookup;
    }

    if(! skip) 
        flow->status = HFLOW_ACCEPT; // pt not found
    
    return 0;
}

/* Analyze each trial as it passes through the system.  Add the
 * observed point/performance pair to the cache unless it was a result
 * of a cache hit.
 */
int cache_analyze(hflow_t* flow, htrial_t* trial)
{
    visited_t *visited_pt;

    if (!skip) {
        if (cache_len == cache_cap) {
            if (array_grow(&cache, &cache_cap, sizeof(cache_t)) != 0) {
                session_error("Could not allocate more memory for cache");
                return -1;
            }
        }

        hpoint_init(&cache[cache_len].point, trial->point.n);
        hpoint_copy(&cache[cache_len].point, &trial->point);
        cache[cache_len].perf = hperf_clone(trial->perf);
        ++cache_len;
    }
    skip = 0;
    session_error("cache_analyze");
    flow->status = HFLOW_ACCEPT;

    visited_pt = find_visited(&trial->point);
    /* add to list of visited points */
    if(visited_pt == NULL) {
      if(visited_cap == visited_len) {
          visited_cap += 10;
          visited = realloc(visited, sizeof(visited_t) * visited_cap);
      }
      memset(visited + visited_len, 0, sizeof(visited_t));
      hpoint_init(&visited[visited_len].point, trial->point.n);
      hpoint_copy(&visited[visited_len].point, &trial->point);
      visited[visited_len].count = 2;  // looking for the 2nd occurance next time we get to generate
      visited_len++;
    } else {
      visited_pt->count++;  // or update existing visited point info
    }

    return 0;
}

int cache_fini(void)
{
    int i;

    for (i = 0; i < cache_len; ++i) {
        hpoint_fini(&cache[i].point);
        hperf_fini(cache[i].perf);
    }
    free(cache);

    return 0;
}

/* Search the parameter space for any HVAL_STR dimensions, and return
 * the length of the largest possible string.
 */
int find_max_strlen(void)
{
    int i, j, len, max = 0;

    for (i = 0; i < i_cnt; ++i) {
        if (range[i].type == HVAL_STR) {
            for (j = 0; j < range[i].bounds.s.set_len; ++j) {
                len = strlen(range[i].bounds.s.set[j]) + 1;
                if (max < len)
                    max = len;
            }
        }
    }
    return max;
}

/* Initialize the in-memory cache using a log file generated from the
 * logger layer during a prior tuning session.
 *
 * Note: This function must be kept in sync with the output routines
 *       of the logger layer.
 */
int load_logger_file(const char* filename)
{
    char c;
    int i, ret;
    FILE* fp;

    fp = fopen(filename, "r");
    if (!fp) {
        session_error("Could not open log file.");
        return -1;
    }

    while (fscanf(fp, " %c", &c) != EOF) {
        /* Skip any line that doesn't start with 'P'. */
        if (c != 'P') {
            fscanf(fp, "%*[^\n] ");
            continue;
        }
        fscanf(fp, "oint #%*d: ( ");

        /* Prepare a new point in the memory cache. */
        if (cache_len == cache_cap) {
            if (array_grow(&cache, &cache_cap, sizeof(cache_t)) != 0) {
                session_error("Could not allocate more memory for cache");
                return -1;
            }
        }
        hpoint_init(&cache[cache_len].point, i_cnt);
        cache[cache_len].perf = hperf_alloc(o_cnt);
        if (!cache[cache_len].perf) {
            session_error("Error allocating memory for performance in cache");
            return -1;
        }

        /* Parse point data. */
        for (i = 0; i < i_cnt; ++i) {
            hval_t* v = &cache[cache_len].point.val[i];

            if (i > 0) fscanf(fp, " ,");

            v->type = range[i].type;
            switch (range[i].type) {
            case HVAL_INT:  ret = fscanf(fp, "%ld", &v->value.i); break;
            case HVAL_REAL: ret = fscanf(fp, "%*f[%la]", &v->value.r); break;
            case HVAL_STR:  ret = safe_scanstr(fp, i, &v->value.s); break;
            default:
                session_error("Invalid point value type");
                return -1;
            }

            if (ret != 1) {
                session_error("Error parsing point data from logfile");
                return -1;
            }
        }

        /* Parse performance data. */
        fscanf(fp, " ) => (");
        for (i = 0; i < o_cnt; ++i) {
            if (i > 0) fscanf(fp, " ,");
            if (fscanf(fp, " %*f[%la]", &cache[cache_len].perf->p[i]) != 1) {
                session_error("Error parsing performance data from logfile");
                return -1;
            }
        }

        /* Discard the rest of the line after the right parenthesis. */
        if (fscanf(fp, " %c%*[^\n]", &c) != 1 || c != ')') {
            session_error("Error parsing point data from logfile");
            return -1;
        }
        ++cache_len;
    }
    fclose(fp);
    return 0;
}

/* Parse a double-quoted string value from a file stream.  Static
 * variables buf and buflen must be initialized prior to use.
 *
 * Return values designed to match scanf family.
 */
int safe_scanstr(FILE* fp, int bounds_idx, const char** match)
{
    int i;
    str_bounds_t* str_bounds = &range[bounds_idx].bounds.s;

    fscanf(fp, " \"");
    for (i = 0; i < buflen; ++i) {
        int c = fgetc(fp);

        if (c == '\\')
            c = fgetc(fp);
        if (c == '\"' || c == EOF)
            break;

        buf[i] = c;
    }
    if (i == sizeof(buf)) {
        session_error("Input HVAL_STR overrun");
        return EOF;
    }
    buf[i] = '\0';

    for (i = 0; i < str_bounds->set_len; ++i) {
        if (strcmp(buf, str_bounds->set[i]) == 0)
            break;
    }
    if (i == str_bounds->set_len) {
        session_error("Invalid HVAL_STR value");
        return 0;
    }

    *match = str_bounds->set[i];
    return 1;
}

int pt_equiv(const hpoint_t* a, const hpoint_t* b)
{
    int i;

    if (a->n != b->n)
        return 0;

    for (i = 0; i < a->n; ++i) {
        if (a->val[i].type != b->val[i].type)
            return 0;

        switch (a->val[i].type) {
        case HVAL_INT:
            if (a->val[i].value.i != b->val[i].value.i)
                return 0;
            break;

        case HVAL_REAL:
            if (a->val[i].value.r < b->val[i].value.r ||
                a->val[i].value.r > b->val[i].value.r)
                return 0;
            break;

        case HVAL_STR:
            if (strcmp(a->val[i].value.s, b->val[i].value.s))
                return 0;
            break;

        default:
            session_error("Invalid point value type");
            return 0;
        }
    }
    return 1;
}

visited_t *find_visited(const struct hpoint *a) 
{
    int i;

    for(i = 0;i < visited_len;i++) {
        if(pt_equiv(a, &visited[i].point))
            return visited + i;
    }

    return 0;
}<|MERGE_RESOLUTION|>--- conflicted
+++ resolved
@@ -41,16 +41,12 @@
 #include <stdlib.h>
 #include <stdio.h>
 #include <string.h>
-
-<<<<<<< HEAD
 #include <unistd.h>
 
-=======
 /*
  * Name used to identify this plugin layer.
  * All Harmony plugin layers must define this variable.
  */
->>>>>>> 21f5f932
 const char harmony_layer_name[] = "cache";
 
 /*
@@ -74,24 +70,15 @@
 } visited_t;
 
 int find_max_strlen(void);
-<<<<<<< HEAD
-int load_logger_file(const char *logger);
-int safe_scanstr(FILE *fd, int bounds_idx, const char **match);
-int pt_equiv(const hpoint_t *a, const hpoint_t *b);
-visited_t *find_visited(const hpoint_t *a);
-
-static hrange_t *range;
-static cache_t *cache;
-static visited_t *visited;
-=======
 int load_logger_file(const char* logger);
 int safe_scanstr(FILE* fd, int bounds_idx, const char** match);
 int pt_equiv(const hpoint_t* a, const hpoint_t* b);
+visited_t* find_visited(const hpoint_t* a);
 
 static hrange_t* range;
 static cache_t* cache;
->>>>>>> 21f5f932
 static int cache_len, cache_cap;
+static visited_t* visited;
 static int visited_len, visited_cap;
 static int skip;
 static int i_cnt;
@@ -104,14 +91,8 @@
  */
 int cache_init(hsignature_t* sig)
 {
-<<<<<<< HEAD
-    const char *filename;
-    
-    
-=======
     const char* filename;
 
->>>>>>> 21f5f932
     i_cnt = sig->range_len;
     o_cnt = hcfg_int(session_cfg, CFGKEY_PERF_COUNT);
     if (o_cnt < 1) {
@@ -124,14 +105,10 @@
     cache = NULL;
     cache_len = cache_cap = 0;
 
-<<<<<<< HEAD
     visited = NULL;
     visited_len = visited_cap = 0;
 
-    filename = session_getcfg("CACHE_FILE");
-=======
     filename = hcfg_get(session_cfg, CFGKEY_CACHE_FILE);
->>>>>>> 21f5f932
     if (filename) {
         buflen = find_max_strlen() + 1;
         buf = malloc(sizeof(char) * buflen);
