--- conflicted
+++ resolved
@@ -10,28 +10,22 @@
 override LDLIBS+=-lharmony
 
 SRCS=agg.c \
+     cache.c \
      codegen.c \
      codegen-helper.c \
+     constraint.c \
+     group.c \
      log.c \
      TAUdb.c \
-     xmlWriter.c \
-     constraint.c \
-<<<<<<< HEAD
-     cache.c
-=======
-     group.c
->>>>>>> 4bfc4284
+     xmlWriter.c
 
 LIBEXEC_TARGETS=agg.so \
+                cache.so \
                 codegen.so \
                 codegen-helper \
-                log.so \
                 constraint.so \
-<<<<<<< HEAD
-                cache.so
-=======
-                group.so
->>>>>>> 4bfc4284
+                group.so \
+                log.so
 TARGETS=$(LIBEXEC_TARGETS)
 
 LIBXML2=
