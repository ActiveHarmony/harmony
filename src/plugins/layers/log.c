--- conflicted
+++ resolved
@@ -88,14 +88,9 @@
 {
     int i;
 
-<<<<<<< HEAD
-    fprintf(fd, "Point #%d: (", pt->id);
-    for (i = 0; i < pt->n; ++i) {
-=======
     fprintf(fd, "Point #%d: (", trial->point.id);
     for (i = 0; i < trial->point.n; ++i) {
         hval_t *v = &trial->point.val[i];
->>>>>>> babbb3a1
         if (i > 0) fprintf(fd, ",");
 
         switch (v->type) {
@@ -107,22 +102,18 @@
             return -1;
         }
     }
-<<<<<<< HEAD
     fprintf(fd, ") ");
 
     if (trial->perf->n > 1) {
-        fprintf(fd, "= (");
+        fprintf(fd, "=> (");
         for (i = 0; i < trial->perf->n; ++i) {
             if (i > 0) fprintf(fd, ",");
-            fprintf(fd, "%lf", trial->perf->p[i]);
+            fprintf(fd, "%lf[%la]", trial->perf->p[i], trial->perf->p[i]);
         }
         fprintf(fd, ") ");
     }
     fprintf(fd, "=> %lf\n", hperf_unify(trial->perf));
-=======
-    fprintf(fd, ") => (%lf[%la])\n", trial->perf, trial->perf);
     fflush(fd);
->>>>>>> babbb3a1
 
     flow->status = HFLOW_ACCEPT;
     return 0;
