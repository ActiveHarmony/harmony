/*
 * Copyright 2003-2013 Jeffrey K. Hollingsworth
 *
 * This file is part of Active Harmony.
 *
 * Active Harmony is free software: you can redistribute it and/or modify
 * it under the terms of the GNU Lesser General Public License as published
 * by the Free Software Foundation, either version 3 of the License, or
 * (at your option) any later version.
 *
 * Active Harmony is distributed in the hope that it will be useful,
 * but WITHOUT ANY WARRANTY; without even the implied warranty of
 * MERCHANTABILITY or FITNESS FOR A PARTICULAR PURPOSE.  See the
 * GNU Lesser General Public License for more details.
 *
 * You should have received a copy of the GNU Lesser General Public License
 * along with Active Harmony.  If not, see <http://www.gnu.org/licenses/>.
 */

#include "hmesg.h"
#include "hsession.h"
#include "hval.h"
#include "hutil.h"
#include "hsockutil.h"

#include <stdio.h>
#include <errno.h>
#include <stdlib.h>
#include <string.h>
#include <arpa/inet.h>

const hmesg_t HMESG_INITIALIZER = {0};

void hmesg_scrub(hmesg_t *mesg)
{
    switch (mesg->type) {
    case HMESG_SESSION:
        if (mesg->status == HMESG_STATUS_REQ)
            hsession_fini(&mesg->data.session);
        break;

    case HMESG_JOIN:
        if (mesg->status == HMESG_STATUS_REQ ||
            mesg->status == HMESG_STATUS_OK)
        {
            hsignature_fini(&mesg->data.join);
        }
        break;

    case HMESG_BEST:
    case HMESG_FETCH:
        if (mesg->status == HMESG_STATUS_OK ||
            mesg->status == HMESG_STATUS_BUSY)
        {
            hpoint_fini(&mesg->data.point);
        }
        break;

    case HMESG_REPORT:
        if (mesg->status == HMESG_STATUS_REQ)
<<<<<<< HEAD
            hperf_fini(mesg->data.report.perf);
=======
            hpoint_fini(&mesg->data.report.cand);
>>>>>>> babbb3a1
        break;

    default:
        break;
        /* All other cases have no heap memory to release. */
    }
}

void hmesg_fini(hmesg_t *mesg)
{
    hmesg_scrub(mesg);
    free(mesg->buf);
}

int hmesg_serialize(hmesg_t *mesg)
{
    const char *type_str, *status_str;
    char hdr[HMESG_HDRLEN + 1];
    char *buf;
    int buflen, count, total;

  top:
    buf = mesg->buf;
    buflen = mesg->buflen;

    /* Leave room for a header. */
    buf += HMESG_HDRLEN;
    buflen -= HMESG_HDRLEN;
    if (buflen < 0)
        buflen = 0;
    total = HMESG_HDRLEN;

    switch (mesg->type) {
    case HMESG_UNKNOWN: type_str = "UNK"; break;
    case HMESG_SESSION: type_str = "SES"; break;
    case HMESG_JOIN:    type_str = "JOI"; break;
    case HMESG_GETCFG:  type_str = "QRY"; break;
    case HMESG_SETCFG:  type_str = "INF"; break;
    case HMESG_BEST:    type_str = "BST"; break;
    case HMESG_FETCH:   type_str = "FET"; break;
    case HMESG_REPORT:  type_str = "REP"; break;
    default: goto invalid;
    }

    switch (mesg->status) {
    case HMESG_STATUS_REQ:  status_str = "REQ"; break;
    case HMESG_STATUS_OK:   status_str = "ACK"; break;
    case HMESG_STATUS_FAIL: status_str = "ERR"; break;
    case HMESG_STATUS_BUSY: status_str = "BSY"; break;
    default: goto invalid;
    }

    count = snprintf_serial(&buf, &buflen, ":%d:%s:%s:", mesg->dest,
                            type_str, status_str);
    if (count < 0) goto error;
    total += count;

    count = printstr_serial(&buf, &buflen, mesg->src_id);
    if (count < 0) goto error;
    total += count;

    if (mesg->status == HMESG_STATUS_FAIL) {
        count = printstr_serial(&buf, &buflen, mesg->data.string);
        if (count < 0) goto error;
        total += count;
    }
    else {
        switch (mesg->type) {
        case HMESG_SESSION:
            if (mesg->status == HMESG_STATUS_REQ) {
                count = hsession_serialize(&buf, &buflen, &mesg->data.session);
                if (count < 0) goto error;
                total += count;
            }
            break;

        case HMESG_JOIN:
            count = hsignature_serialize(&buf, &buflen, &mesg->data.join);
            if (count < 0) goto error;
            total += count;
            break;

        case HMESG_GETCFG:
        case HMESG_SETCFG:
            count = printstr_serial(&buf, &buflen, mesg->data.string);
            if (count < 0) goto error;
            total += count;
            break;

        case HMESG_BEST:
        case HMESG_FETCH:
            if (mesg->status == HMESG_STATUS_OK ||
                mesg->status == HMESG_STATUS_BUSY)
            {
                count = hpoint_serialize(&buf, &buflen, &mesg->data.point);
                if (count < 0) goto error;
                total += count;
            }
            break;

        case HMESG_REPORT:
            if (mesg->status == HMESG_STATUS_REQ) {
                count = snprintf_serial(&buf, &buflen, "%d ",
                                        mesg->data.report.cand_id);
                if (count < 0) goto error;
                total += count;

                count = hperf_serialize(&buf, &buflen, mesg->data.report.perf);
                if (count < 0) goto error;
                total += count;
            }
            break;

        default:
            goto invalid;
        }
    }

    if (total >= mesg->buflen) {
        buf = (char *) realloc(mesg->buf, total + 1);
        if (!buf)
            goto error;

        mesg->buf = buf;
        mesg->buflen = total + 1;
        goto top;
    }

    snprintf(hdr, sizeof(hdr), "XXXX%04d%02x", total, HMESG_VERSION);
    *(unsigned int *)(hdr) = htonl(HMESG_MAGIC);
    memcpy(mesg->buf, hdr, HMESG_HDRLEN);

    return total;

  invalid:
    errno = EINVAL;
  error:
    return -1;
}

int hmesg_deserialize(hmesg_t *mesg)
{
    char type_str[4], status_str[4];
    int count, total;
    unsigned int msgver;
    char *buf = mesg->buf;

    /* Verify HMESG_MAGIC and HMESG_VERSION */
    if (ntohl(*(unsigned int *)buf) != HMESG_MAGIC)
        goto invalid;

    if (sscanf(buf + sizeof(unsigned int), "%*4d%2x", &msgver) < 1)
        goto invalid;

    if (msgver != HMESG_VERSION)
        goto invalid;
    total = HMESG_HDRLEN;

    if (sscanf(buf + total, " :%d:%3s:%3s:%n", &mesg->dest,
               type_str, status_str, &count) < 3)
        goto invalid;
    total += count;

    count = scanstr_serial(&mesg->src_id, buf + total);
    if (count < 0) goto invalid;
    total += count;

    /* Before we overwrite this message's type, make sure memory allocated
     * from previous usage has been released.
     */
    if      (strcmp(type_str, "UNK") == 0) mesg->type = HMESG_UNKNOWN;
    else if (strcmp(type_str, "SES") == 0) mesg->type = HMESG_SESSION;
    else if (strcmp(type_str, "JOI") == 0) mesg->type = HMESG_JOIN;
    else if (strcmp(type_str, "QRY") == 0) mesg->type = HMESG_GETCFG;
    else if (strcmp(type_str, "INF") == 0) mesg->type = HMESG_SETCFG;
    else if (strcmp(type_str, "BST") == 0) mesg->type = HMESG_BEST;
    else if (strcmp(type_str, "FET") == 0) mesg->type = HMESG_FETCH;
    else if (strcmp(type_str, "REP") == 0) mesg->type = HMESG_REPORT;
    else goto invalid;

    if      (strcmp(status_str, "REQ") == 0) mesg->status = HMESG_STATUS_REQ;
    else if (strcmp(status_str, "ACK") == 0) mesg->status = HMESG_STATUS_OK;
    else if (strcmp(status_str, "ERR") == 0) mesg->status = HMESG_STATUS_FAIL;
    else if (strcmp(status_str, "BSY") == 0) mesg->status = HMESG_STATUS_BUSY;
    else goto invalid;

    if (mesg->status == HMESG_STATUS_FAIL) {
        count = scanstr_serial(&mesg->data.string, buf + total);
        if (count < 0) goto error;
        total += count;
    }
    else {
        switch (mesg->type) {
        case HMESG_SESSION:
            if (mesg->status == HMESG_STATUS_REQ) {
                hsession_init(&mesg->data.session);
                count = hsession_deserialize(&mesg->data.session, buf + total);
                if (count < 0) goto error;
                total += count;
            }
            break;

        case HMESG_JOIN:
            mesg->data.join = HSIGNATURE_INITIALIZER;
            count = hsignature_deserialize(&mesg->data.join, buf + total);
            if (count < 0) goto error;
            total += count;
            break;

        case HMESG_GETCFG:
        case HMESG_SETCFG:
            count = scanstr_serial(&mesg->data.string, buf + total);
            if (count < 0) goto error;
            total += count;
            break;

        case HMESG_BEST:
        case HMESG_FETCH:
            if (mesg->status == HMESG_STATUS_OK ||
                mesg->status == HMESG_STATUS_BUSY)
            {
                mesg->data.point = HPOINT_INITIALIZER;
                count = hpoint_deserialize(&mesg->data.point, buf + total);
                if (count < 0) goto error;
                total += count;
            }
            break;

        case HMESG_REPORT:
            if (mesg->status == HMESG_STATUS_REQ) {
<<<<<<< HEAD
                if (sscanf(buf + total, " %d%n",
                           &mesg->data.report.cand_id, &count) < 1)
                    goto invalid;
=======
                mesg->data.report.cand = HPOINT_INITIALIZER;
                count = hpoint_deserialize(&mesg->data.report.cand,
                                           buf + total);
                if (count < 0) goto error;
>>>>>>> babbb3a1
                total += count;

                count = hperf_deserialize(&mesg->data.report.perf,
                                          buf + total);
                if (count < 0) goto error;
                total += count;
            }
            break;

        default:
            goto invalid;
        }
    }
    return total;

  invalid:
    errno = EINVAL;
  error:
    return -1;
}<|MERGE_RESOLUTION|>--- conflicted
+++ resolved
@@ -58,17 +58,14 @@
 
     case HMESG_REPORT:
         if (mesg->status == HMESG_STATUS_REQ)
-<<<<<<< HEAD
             hperf_fini(mesg->data.report.perf);
-=======
-            hpoint_fini(&mesg->data.report.cand);
->>>>>>> babbb3a1
         break;
 
     default:
         break;
         /* All other cases have no heap memory to release. */
     }
+    mesg->type = HMESG_UNKNOWN;
 }
 
 void hmesg_fini(hmesg_t *mesg)
@@ -293,16 +290,9 @@
 
         case HMESG_REPORT:
             if (mesg->status == HMESG_STATUS_REQ) {
-<<<<<<< HEAD
                 if (sscanf(buf + total, " %d%n",
                            &mesg->data.report.cand_id, &count) < 1)
                     goto invalid;
-=======
-                mesg->data.report.cand = HPOINT_INITIALIZER;
-                count = hpoint_deserialize(&mesg->data.report.cand,
-                                           buf + total);
-                if (count < 0) goto error;
->>>>>>> babbb3a1
                 total += count;
 
                 count = hperf_deserialize(&mesg->data.report.perf,
