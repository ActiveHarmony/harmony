--- conflicted
+++ resolved
@@ -72,24 +72,13 @@
 /* ---------------------------------------------------
  * Forward declarations for internal helper functions.
  */
-<<<<<<< HEAD
 int generate_id(hdesc_t* hd);
 int extend_perf(hdesc_t* hd);
 int extend_varloc(hdesc_t* hd);
 int find_var(hdesc_t* hd, const char* name);
 int send_request(hdesc_t* hd, hmesg_type msg_type);
 int set_varloc(hdesc_t* hd, const char* name, void* ptr);
-int write_values(hdesc_t* hd, const hpoint_t* pt);
-int update_best(hdesc_t* hd, const hpoint_t* pt);
-=======
-void generate_id(hdesc_t* hd);
-int  extend_perf(hdesc_t* hd);
-int  extend_varloc(hdesc_t* hd);
-int  find_var(hdesc_t* hd, const char* name);
-int  send_request(hdesc_t* hd, hmesg_type msg_type);
-int  set_varloc(hdesc_t* hd, const char* name, void* ptr);
-int  write_values(hdesc_t* hd);
->>>>>>> 3e0501e1
+int write_values(hdesc_t* hd);
 
 static int debug_mode = 0;
 
@@ -504,13 +493,8 @@
     }
 
     /* Provide a default name, if necessary. */
-<<<<<<< HEAD
-    if (!name && !hd->sess.sig.name)
+    if (!name && !hd->space.name)
         name = hd->id;
-=======
-    if (!name && !hd->space.name)
-        name = hd->default_id;
->>>>>>> 3e0501e1
 
     if (name && hspace_name(&hd->space, name) != 0) {
         hd->errstr = "Error setting session name";
