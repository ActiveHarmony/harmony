--- conflicted
+++ resolved
@@ -450,18 +450,12 @@
 
 int handle_client_socket(int fd)
 {
-<<<<<<< HEAD
-    int idx, retval, client_idx;
-=======
-    int idx, i, retval;
+    int idx, i, retval, client_idx;
     double perf;
->>>>>>> 6f0b8d91
     session_state_t *sess;
 
     sess = NULL;
     retval = mesg_recv(fd, &mesg_in);
-
-
     if (retval == 0)
         goto shutdown;
     if (retval < 0)
@@ -530,7 +524,7 @@
 
         /* keep track of last point id in case there's a restart,
            in which case sess->restart_id is set to sess->last_id */
-        sess->last_id = mesg_in.data.report.cand.id;
+        sess->last_id = mesg_in.data.report.cand_id;
 
         if (sess->log_len == sess->log_cap) {
             if (array_grow(&sess->log, &sess->log_cap,
@@ -554,22 +548,14 @@
         sess->log[sess->log_len].perf = perf;
 
         /* Also update our best point data, if necessary. */
-<<<<<<< HEAD
+
         /* If busy is set indicating that the session is paused, don't bother
         to update the best point. Data received while paused isn't really relevant
         to the session anyways, and sometimes causes a realloc failure for some reason
         if we do try to update best point data */
-        if (sess->best_perf > mesg_in.data.report.perf && mesg_in.status != HMESG_STATUS_BUSY) {
-            if (hpoint_copy(&sess->best, &mesg_in.data.report.cand) < 0) {
-                perror("Internal error copying best point information");
-                goto error;
-            }
-            sess->best_perf = mesg_in.data.report.perf;
-=======
-        if (sess->best_perf > perf) {
+        if (sess->best_perf > perf && mesg_in.status != HMESG_STATUS_BUSY) {
             sess->best_perf = perf;
             sess->best = &sess->log[sess->log_len].pt;
->>>>>>> 6f0b8d91
         }
         ++sess->log_len;
 
@@ -926,12 +912,8 @@
 
     free(sess->name);
     sess->name = NULL;
-<<<<<<< HEAD
     free(sess->src_id);
     sess->src_id = NULL;
-    hpoint_fini(&sess->best);
-=======
->>>>>>> 6f0b8d91
 
     for (i = 0; i < sess->client_cap; ++i) {
         if (sess->client[i] != -1)
